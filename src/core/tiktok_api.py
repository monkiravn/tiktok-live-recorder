import json
import re

from core.tiktok_waf_solver import WAFSolver
from http_utils.http_client import HttpClient
from utils.enums import StatusCode, TikTokError
from utils.logger_manager import logger
from utils.custom_exceptions import UserLiveError, TikTokRecorderError, \
    LiveNotFound, IPBlockedByWAF


class TikTokAPI:

    def __init__(self, proxy, cookies):
        self.BASE_URL = 'https://www.tiktok.com'
        self.WEBCAST_URL = 'https://webcast.tiktok.com'
        self.API_URL = 'https://www.tiktok.com/api-live/user/room/'

        self.http_client = HttpClient(proxy, cookies).req
        self._http_client_stream = HttpClient(proxy, cookies).req_stream

    def _is_authenticated(self) -> bool:
        response = self.http_client.get(f'{self.BASE_URL}/foryou')
        response.raise_for_status()

        content = response.text
        return 'login-title' not in content

    def is_country_blacklisted(self) -> bool:
        """
        Checks if the user is in a blacklisted country that requires login
        """
        response = self.http_client.get(
            f"{self.BASE_URL}/live",
            allow_redirects=False
        )

        return response.status_code == StatusCode.REDIRECT

    def is_room_alive(self, room_id: str) -> bool:
        """
        Checking whether the user is live.
        """
        if not room_id:
            raise UserLiveError(TikTokError.USER_NOT_CURRENTLY_LIVE)

        data = self.http_client.get(
            f"{self.WEBCAST_URL}/webcast/room/check_alive/"
            f"?aid=1988&region=CH&room_ids={room_id}&user_is_login=true"
        ).json()

        if 'data' not in data or len(data['data']) == 0:
            return False

        return data['data'][0].get('alive', False)

    def get_sec_uid(self):
        """
        Returns the sec_uid of the authenticated user.
        """
        response = self.http_client.get(
            f"{self.BASE_URL}/foryou"
        )

        sec_uid = re.search('"secUid":"(.*?)",', response.text)
        if sec_uid:
            sec_uid = sec_uid.group(1)

        return sec_uid

    def get_user_from_room_id(self, room_id) -> str:
        """
        Given a room_id, I get the username
        """
        data = self.http_client.get(
            f"{self.WEBCAST_URL}/webcast/room/info/?aid=1988&room_id={room_id}"
        ).json()

        if 'Follow the creator to watch their LIVE' in json.dumps(data):
            raise UserLiveError(TikTokError.ACCOUNT_PRIVATE_FOLLOW)

        if 'This account is private' in data:
            raise UserLiveError(TikTokError.ACCOUNT_PRIVATE)

        display_id = data.get("data", {}).get("owner", {}).get("display_id")
        if display_id is None:
            raise TikTokRecorderError(TikTokError.USERNAME_ERROR)

        return display_id

    def get_room_and_user_from_url(self, live_url: str):
        """
        Given a url, get user and room_id.
        """
        response = self.http_client.get(live_url, allow_redirects=False)
        content = response.text

        if response.status_code == StatusCode.REDIRECT:
            raise UserLiveError(TikTokError.COUNTRY_BLACKLISTED)

        if response.status_code == StatusCode.MOVED:  # MOBILE URL
            matches = re.findall("com/@(.*?)/live", content)
            if len(matches) < 1:
                raise LiveNotFound(TikTokError.INVALID_TIKTOK_LIVE_URL)

            user = matches[0]

        # https://www.tiktok.com/@<username>/live
        match = re.match(
            r"https?://(?:www\.)?tiktok\.com/@([^/]+)/live",
            live_url
        )
        if match:
            user = match.group(1)

        room_id = self.get_room_id_from_user(user)

        return user, room_id

    def get_room_id_from_user(self, user: str) -> str:
        """
        Given a username, I get the room_id
        """
<<<<<<< HEAD
        response = self.http_client.get(self.API_URL, params={
            "uniqueId": user,
            "sourceType": 54,
            "aid": 1988
        })

        if response.status_code != 200:
=======
        content = self.http_client.get(
            url=f'https://www.tiktok.com/@{user}/live/'
        ).text

        if 'Please wait...' in content:
            waf_cookies = WAFSolver().solve(content)
            self.http_client.cookies.update(waf_cookies)

            content = self.http_client.get(
                url=f'https://www.tiktok.com/@{user}/live/'
            ).text
            if 'Please wait...' in content:
                raise IPBlockedByWAF

        pattern = re.compile(
            r'<script id="SIGI_STATE" type="application/json">(.*?)</script>',
            re.DOTALL)
        match = pattern.search(content)

        if match is None:
>>>>>>> 9f36016d
            raise UserLiveError(TikTokError.ROOM_ID_ERROR)

        data = response.json()

        if (data.get('data') and
                data['data'].get('user') and
                data['data']['user'].get('roomId')):
            room_id = data['data']['user']['roomId']
            return room_id
        else:
            raise UserLiveError(TikTokError.ROOM_ID_ERROR)

    def get_followers_list(self, sec_uid) -> list:
        """
        Returns all followers for the authenticated user by paginating
        """
        followers = []
        cursor = 0
        has_more = True

        while has_more:
            url = (
                f"{self.BASE_URL}/api/user/list/"
                "?WebIdLastTime=1747672102"
                "&aid=1988&app_language=it-IT&app_name=tiktok_web"
                "&browser_language=it-IT&browser_name=Mozilla&browser_online=true"
                "&browser_platform=Linux%20x86_64"
                "&browser_version=5.0%20%28X11%3B%20Linux%20x86_64%29%20AppleWebKit%2F537.36%20%28KHTML%2C%20like%20Gecko%29%20Chrome%2F136.0.0.0%20Safari%2F537.36"
                "&channel=tiktok_web&cookie_enabled=true&count=30&data_collection_enabled=true"
                "&device_id=7506194516308166166&device_platform=web_pc&focus_state=true"
                "&from_page=user&history_len=2&is_fullscreen=false&is_page_visible=true"
                f"&maxCursor={cursor}&minCursor={cursor}"
                "&odinId=7246312836442604570&os=linux&priority_region=IT"
                "&referer=&region=IT&scene=21&screen_height=1080&screen_width=1920"
                f"&secUid={sec_uid}&tz_name=Europe%2FRome&user_is_login=true"
                "&webcast_language=it-IT&msToken=&X-Bogus=&X-Gnarly="
            )

            response = self.http_client.get(url)

            if response.status_code != StatusCode.OK:
                raise TikTokRecorderError("Failed to retrieve followers list.")

            data = response.json()
            user_list = data.get('userList', [])

            for user in user_list:
                username = user.get('user', {}).get('uniqueId')
                if username:
                    followers.append(username)

            has_more = data.get('hasMore', False)
            new_cursor = data.get('minCursor', 0)

            if new_cursor == cursor:
                break

            cursor = new_cursor

        if not followers:
            raise TikTokRecorderError("Followers list is empty.")

        return followers

    def get_live_url(self, room_id: str) -> str:
        """
        Return the cdn (flv or m3u8) of the streaming
        """
        data = self.http_client.get(
            f"{self.WEBCAST_URL}/webcast/room/info/?aid=1988&room_id={room_id}"
        ).json()

        if 'This account is private' in data:
            raise UserLiveError(TikTokError.ACCOUNT_PRIVATE)

        stream_url = data.get('data', {}).get('stream_url', {})

        sdk_data_str = stream_url.get('live_core_sdk_data', {}).get('pull_data', {}).get('stream_data')
        if not sdk_data_str:
            logger.warning("No SDK stream data found. Falling back to legacy URLs. Consider contacting the developer to update the code.")
            return (stream_url.get('flv_pull_url', {}).get('FULL_HD1') or
                    stream_url.get('flv_pull_url', {}).get('HD1') or
                    stream_url.get('flv_pull_url', {}).get('SD2') or
                    stream_url.get('flv_pull_url', {}).get('SD1') or
                    stream_url.get('rtmp_pull_url', ''))

        # Extract stream options
        sdk_data = json.loads(sdk_data_str).get('data', {})
        qualities = stream_url.get('live_core_sdk_data', {}).get('pull_data', {}).get('options', {}).get('qualities', [])
        if not qualities:
            logger.warning("No qualities found in the stream data. Returning None.")
            return None
        level_map = {q['sdk_key']: q['level'] for q in qualities}

        best_level = -1
        best_flv = None
        for sdk_key, entry in sdk_data.items():
            level = level_map.get(sdk_key, -1)
            stream_main = entry.get('main', {})
            if level > best_level:
                best_level = level
                best_flv = stream_main.get('flv')

        if not best_flv and data.get('status_code') == 4003110:
            raise UserLiveError(TikTokError.LIVE_RESTRICTION)

        return best_flv

    def download_live_stream(self, live_url: str):
        """
        Generator che restituisce lo streaming live per un dato room_id.
        """
        stream = self._http_client_stream.get(live_url, stream=True)
        for chunk in stream.iter_content(chunk_size=4096):
            if chunk:
                yield chunk<|MERGE_RESOLUTION|>--- conflicted
+++ resolved
@@ -121,7 +121,6 @@
         """
         Given a username, I get the room_id
         """
-<<<<<<< HEAD
         response = self.http_client.get(self.API_URL, params={
             "uniqueId": user,
             "sourceType": 54,
@@ -129,28 +128,6 @@
         })
 
         if response.status_code != 200:
-=======
-        content = self.http_client.get(
-            url=f'https://www.tiktok.com/@{user}/live/'
-        ).text
-
-        if 'Please wait...' in content:
-            waf_cookies = WAFSolver().solve(content)
-            self.http_client.cookies.update(waf_cookies)
-
-            content = self.http_client.get(
-                url=f'https://www.tiktok.com/@{user}/live/'
-            ).text
-            if 'Please wait...' in content:
-                raise IPBlockedByWAF
-
-        pattern = re.compile(
-            r'<script id="SIGI_STATE" type="application/json">(.*?)</script>',
-            re.DOTALL)
-        match = pattern.search(content)
-
-        if match is None:
->>>>>>> 9f36016d
             raise UserLiveError(TikTokError.ROOM_ID_ERROR)
 
         data = response.json()
