--- conflicted
+++ resolved
@@ -9,7 +9,7 @@
 from utils.video_management import VideoManagement
 from upload.telegram import Telegram
 from utils.custom_exceptions import LiveNotFound, UserLiveError, \
-    TikTokRecorderError
+    TikTokRecorderError, TikTokException
 from utils.enums import Mode, Error, TimeOut, TikTokError
 
 
@@ -42,6 +42,9 @@
         self.duration = duration
         self.output = output
 
+        # Upload Settings
+        self.use_telegram = use_telegram
+
         # Check if the user's country is blacklisted
         is_blacklisted = self.check_country_blacklisted()
         if is_blacklisted:
@@ -74,9 +77,6 @@
                 f"USERNAME: {self.user}" + ("\n" if not self.room_id else ""))
             logger.info(f"ROOM_ID:  {self.room_id}" + (
                 "\n" if not self.tiktok.is_room_alive(self.room_id) else ""))
-
-        # Upload Settings
-        self.use_telegram = use_telegram
 
         # If proxy is provided, set up the HTTP client without the proxy
         if proxy:
@@ -235,9 +235,6 @@
 
     def check_country_blacklisted(self):
         is_blacklisted = self.tiktok.is_country_blacklisted()
-<<<<<<< HEAD
-        return is_blacklisted
-=======
         if not is_blacklisted:
             return False
 
@@ -246,4 +243,4 @@
 
         if self.mode == Mode.AUTOMATIC:
             raise TikTokRecorderError(TikTokError.COUNTRY_BLACKLISTED_AUTO_MODE)
->>>>>>> 9d752ec0
+        return is_blacklisted